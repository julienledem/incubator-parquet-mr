/**
 * Copyright 2012 Twitter, Inc.
 *
 * Licensed under the Apache License, Version 2.0 (the "License");
 * you may not use this file except in compliance with the License.
 * You may obtain a copy of the License at
 *
 * http://www.apache.org/licenses/LICENSE-2.0
 *
 * Unless required by applicable law or agreed to in writing, software
 * distributed under the License is distributed on an "AS IS" BASIS,
 * WITHOUT WARRANTIES OR CONDITIONS OF ANY KIND, either express or implied.
 * See the License for the specific language governing permissions and
 * limitations under the License.
 */
package parquet.hadoop;

import static parquet.Log.INFO;
import static parquet.hadoop.ParquetWriter.DEFAULT_BLOCK_SIZE;
import static parquet.hadoop.ParquetWriter.DEFAULT_PAGE_SIZE;
import static parquet.hadoop.metadata.CompressionCodecName.UNCOMPRESSED;
import static parquet.hadoop.metadata.CompressionCodecName.fromConf;
import static parquet.hadoop.util.ContextUtil.getConfiguration;

import java.io.IOException;

import org.apache.hadoop.conf.Configuration;
import org.apache.hadoop.fs.Path;
import org.apache.hadoop.io.compress.DefaultCodec;
import org.apache.hadoop.mapreduce.Job;
import org.apache.hadoop.mapreduce.JobContext;
import org.apache.hadoop.mapreduce.OutputCommitter;
import org.apache.hadoop.mapreduce.RecordWriter;
import org.apache.hadoop.mapreduce.TaskAttemptContext;
import org.apache.hadoop.mapreduce.lib.output.FileOutputFormat;

import parquet.Log;
import parquet.hadoop.api.WriteSupport;
import parquet.hadoop.api.WriteSupport.WriteContext;
import parquet.hadoop.metadata.CompressionCodecName;

/**
 * OutputFormat to write to a Parquet file
 *
 * It requires a {@link WriteSupport} to convert the actual records to the underlying format.
 * It requires the schema of the incoming records. (provided by the write support)
 * It allows storing extra metadata in the footer (for example: for schema compatibility purpose when converting from a different schema language).
 *
 * The format configuration settings in the job configuration:
 * <pre>
 * # The block size is the size of a row group being buffered in memory
 * # this limits the memory usage when writing
 * # Larger values will improve the IO when reading but consume more memory when writing
 * parquet.block.size=134217728 # in bytes, default = 128 * 1024 * 1024
 *
 * # The page size is for compression. When reading, each page can be decompressed independently.
 * # A block is composed of pages. The page is the smallest unit that must be read fully to access a single record.
 * # If this value is too small, the compression will deteriorate
 * parquet.page.size=1048576 # in bytes, default = 1 * 1024 * 1024
 *
 * # There is one dictionary page per column per row group when dictionary encoding is used.
 * # The dictionary page size works like the page size but for dictionary
 * parquet.dictionary.page.size=1048576 # in bytes, default = 1 * 1024 * 1024
 *
 * # The compression algorithm used to compress pages
 * parquet.compression=UNCOMPRESSED # one of: UNCOMPRESSED, SNAPPY, GZIP, LZO. Default: UNCOMPRESSED. Supersedes mapred.output.compress*
 *
 * # The write support class to convert the records written to the OutputFormat into the events accepted by the record consumer
 * # Usually provided by a specific ParquetOutputFormat subclass
 * parquet.write.support.class= # fully qualified name
 *
 * # To enable/disable dictionary encoding
 * parquet.enable.dictionary=true # false to disable dictionary encoding
 * </pre>
 *
 * If parquet.compression is not set, the following properties are checked (FileOutputFormat behavior).
 * Note that we explicitely disallow custom Codecs
 * <pre>
 * mapred.output.compress=true
 * mapred.output.compression.codec=org.apache.hadoop.io.compress.SomeCodec # the codec must be one of Snappy, GZip or LZO
 * </pre>
 *
 * if none of those is set the data is uncompressed.
 *
 * @author Julien Le Dem
 *
 * @param <T> the type of the materialized records
 */
public class ParquetOutputFormat<T> extends FileOutputFormat<Void, T> {
  private static final Log LOG = Log.getLog(ParquetOutputFormat.class);

  public static final String BLOCK_SIZE           = "parquet.block.size";
  public static final String PAGE_SIZE            = "parquet.page.size";
  public static final String COMPRESSION          = "parquet.compression";
  public static final String WRITE_SUPPORT_CLASS  = "parquet.write.support.class";
  public static final String DICTIONARY_PAGE_SIZE = "parquet.dictionary.page.size";
  public static final String ENABLE_DICTIONARY    = "parquet.enable.dictionary";
  public static final String VALIDATION           = "parquet.validation";

  public static void setWriteSupportClass(Job job,  Class<?> writeSupportClass) {
    getConfiguration(job).set(WRITE_SUPPORT_CLASS, writeSupportClass.getName());
  }

  public static Class<?> getWriteSupportClass(Configuration configuration) {
    final String className = configuration.get(WRITE_SUPPORT_CLASS);
    if (className == null) {
      return null;
    }
    try {
      final Class<?> writeSupportClass = Class.forName(className);
      if (!WriteSupport.class.isAssignableFrom(writeSupportClass)) {
        throw new BadConfigurationException("class " + className + " set in job conf at " + WRITE_SUPPORT_CLASS + " is not a subclass of WriteSupport");
      }
      return writeSupportClass;
    } catch (ClassNotFoundException e) {
      throw new BadConfigurationException("could not instanciate class " + className + " set in job conf at " + WRITE_SUPPORT_CLASS , e);
    }
  }

  public static void setBlockSize(Job job, int blockSize) {
    getConfiguration(job).setInt(BLOCK_SIZE, blockSize);
  }

  public static void setPageSize(Job job, int pageSize) {
    getConfiguration(job).setInt(PAGE_SIZE, pageSize);
  }

  public static void setDictionaryPageSize(Job job, int pageSize) {
    getConfiguration(job).setInt(DICTIONARY_PAGE_SIZE, pageSize);
  }

  public static void setCompression(Job job, CompressionCodecName compression) {
    getConfiguration(job).set(COMPRESSION, compression.name());
  }

  public static void setEnableDictionary(Job job, boolean enableDictionary) {
    getConfiguration(job).setBoolean(ENABLE_DICTIONARY, enableDictionary);
  }

  public static boolean getEnableDictionary(JobContext jobContext) {
<<<<<<< HEAD
    return getConfiguration(jobContext).getBoolean(ENABLE_DICTIONARY, true);
=======
    return getEnableDictionary(getConfiguration(jobContext));
>>>>>>> c9146a6e
  }

  public static int getBlockSize(JobContext jobContext) {
    return getBlockSize(getConfiguration(jobContext));
  }

  public static int getPageSize(JobContext jobContext) {
    return getPageSize(getConfiguration(jobContext));
  }

  public static int getDictionaryPageSize(JobContext jobContext) {
    return getConfiguration(jobContext).getInt(DICTIONARY_PAGE_SIZE, DEFAULT_PAGE_SIZE);
  }

  public static CompressionCodecName getCompression(JobContext jobContext) {
    return getCompression(getConfiguration(jobContext));
  }

  public static boolean isCompressionSet(JobContext jobContext) {
    return isCompressionSet(getConfiguration(jobContext));
  }

  public static void setValidation(JobContext jobContext, boolean validating) {
    setValidation(getConfiguration(jobContext), validating);
  }

  public static boolean getValidation(JobContext jobContext) {
    return getValidation(getConfiguration(jobContext));
  }

  public static boolean getEnableDictionary(Configuration configuration) {
    return configuration.getBoolean(ENABLE_DICTIONARY, false);
  }

  public static int getBlockSize(Configuration configuration) {
    return configuration.getInt(BLOCK_SIZE, DEFAULT_BLOCK_SIZE);
  }

  public static int getPageSize(Configuration configuration) {
    return configuration.getInt(PAGE_SIZE, DEFAULT_PAGE_SIZE);
  }

  public static CompressionCodecName getCompression(Configuration configuration) {
    return fromConf(configuration.get(COMPRESSION, UNCOMPRESSED.name()));
  }

  public static boolean isCompressionSet(Configuration configuration) {
    return configuration.get(COMPRESSION) != null;
  }

  public static void setValidation(Configuration configuration, boolean validating) {
    configuration.setBoolean(VALIDATION, validating);
  }

  public static boolean getValidation(Configuration configuration) {
    return configuration.getBoolean(VALIDATION, false);
  }

  private static CompressionCodecName getCodec(TaskAttemptContext taskAttemptContext) {
    Configuration conf = getConfiguration(taskAttemptContext);
    CompressionCodecName codec;

    if (isCompressionSet(conf)) { // explicit parquet config
      codec = getCompression(conf);
    } else if (getCompressOutput(taskAttemptContext)) { // from hadoop config
      // find the right codec
      Class<?> codecClass = getOutputCompressorClass(taskAttemptContext, DefaultCodec.class);
      if (INFO) LOG.info("Compression set through hadoop codec: " + codecClass.getName());
      codec = CompressionCodecName.fromCompressionCodec(codecClass);
    } else {
      if (INFO) LOG.info("Compression set to false");
      codec = CompressionCodecName.UNCOMPRESSED;
    }

    if (INFO) LOG.info("Compression: " + codec.name());
    return codec;
  }


  private WriteSupport<T> writeSupport;
  private ParquetOutputCommitter committer;

  /**
   * constructor used when this OutputFormat in wrapped in another one (In Pig for example)
   * @param writeSupportClass the class used to convert the incoming records
   * @param schema the schema of the records
   * @param extraMetaData extra meta data to be stored in the footer of the file
   */
  public <S extends WriteSupport<T>> ParquetOutputFormat(S writeSupport) {
    this.writeSupport = writeSupport;
  }

  /**
   * used when directly using the output format and configuring the write support implementation
   * using parquet.write.support.class
   */
  public <S extends WriteSupport<T>> ParquetOutputFormat() {
  }

  /**
   * {@inheritDoc}
   */
  @Override
  public RecordWriter<Void, T> getRecordWriter(TaskAttemptContext taskAttemptContext)
      throws IOException, InterruptedException {

    final Configuration conf = getConfiguration(taskAttemptContext);

    CompressionCodecName codec = getCodec(taskAttemptContext);
    String extension = codec.getExtension() + ".parquet";
    Path file = getDefaultWorkFile(taskAttemptContext, extension);
    return getRecordWriter(conf, file, codec);
  }

  public RecordWriter<Void, T> getRecordWriter(TaskAttemptContext taskAttemptContext, Path file)
      throws IOException, InterruptedException {
    return getRecordWriter(getConfiguration(taskAttemptContext), file, getCodec(taskAttemptContext));
  }

  @SuppressWarnings("unchecked") // writeSupport instantiation
  public RecordWriter<Void, T> getRecordWriter(Configuration conf, Path file, CompressionCodecName codec)
        throws IOException, InterruptedException {
    final WriteSupport<T> writeSupport = getWriteSupport(conf);

    CodecFactory codecFactory = new CodecFactory(conf);
    int blockSize = getBlockSize(conf);
    if (INFO) LOG.info("Parquet block size to " + blockSize);
    int pageSize = getPageSize(conf);
    if (INFO) LOG.info("Parquet page size to " + pageSize);
    int dictionaryPageSize = getDictionaryPageSize(taskAttemptContext);
    if (INFO) LOG.info("Parquet dictionary page size to " + pageSize);

    boolean enableDictionary = getEnableDictionary(conf);
    WriteContext init = writeSupport.init(conf);
    ParquetFileWriter w = new ParquetFileWriter(conf, init.getSchema(), file);
    w.start();
    boolean validating = getValidation(conf);
    if (INFO) LOG.info("Validation is " + (validating ? "on" : "off"));

    return new ParquetRecordWriter<T>(
        w,
        writeSupport,
        init.getSchema(),
        init.getExtraMetaData(),
        blockSize, pageSize,
        codecFactory.getCompressor(codec, pageSize),
        dictionaryPageSize,
        enableDictionary,
        validating);
  }

  /**
   * @param configuration to find the configuration for the write support class
   * @return the configured write support
   */
  @SuppressWarnings("unchecked")
  public WriteSupport<T> getWriteSupport(Configuration configuration){
    if (writeSupport != null) return writeSupport;
    Class<?> writeSupportClass = getWriteSupportClass(configuration);

    try {
      return (WriteSupport<T>)writeSupportClass.newInstance();
    } catch (InstantiationException e) {
      throw new BadConfigurationException("could not instantiate write support class: " + writeSupportClass, e);
    } catch (IllegalAccessException e) {
      throw new BadConfigurationException("could not instantiate write support class: " + writeSupportClass, e);
    }
  }

  @Override
  public OutputCommitter getOutputCommitter(TaskAttemptContext context)
      throws IOException {
    if (committer == null) {
      Path output = getOutputPath(context);
      committer = new ParquetOutputCommitter(output, context);
    }
    return committer;
  }
}<|MERGE_RESOLUTION|>--- conflicted
+++ resolved
@@ -138,11 +138,7 @@
   }
 
   public static boolean getEnableDictionary(JobContext jobContext) {
-<<<<<<< HEAD
-    return getConfiguration(jobContext).getBoolean(ENABLE_DICTIONARY, true);
-=======
     return getEnableDictionary(getConfiguration(jobContext));
->>>>>>> c9146a6e
   }
 
   public static int getBlockSize(JobContext jobContext) {
@@ -154,7 +150,7 @@
   }
 
   public static int getDictionaryPageSize(JobContext jobContext) {
-    return getConfiguration(jobContext).getInt(DICTIONARY_PAGE_SIZE, DEFAULT_PAGE_SIZE);
+    return getDictionaryPageSize(getConfiguration(jobContext));
   }
 
   public static CompressionCodecName getCompression(JobContext jobContext) {
@@ -174,7 +170,7 @@
   }
 
   public static boolean getEnableDictionary(Configuration configuration) {
-    return configuration.getBoolean(ENABLE_DICTIONARY, false);
+    return configuration.getBoolean(ENABLE_DICTIONARY, true);
   }
 
   public static int getBlockSize(Configuration configuration) {
@@ -183,6 +179,10 @@
 
   public static int getPageSize(Configuration configuration) {
     return configuration.getInt(PAGE_SIZE, DEFAULT_PAGE_SIZE);
+  }
+
+  public static int getDictionaryPageSize(Configuration configuration) {
+    return configuration.getInt(DICTIONARY_PAGE_SIZE, DEFAULT_PAGE_SIZE);
   }
 
   public static CompressionCodecName getCompression(Configuration configuration) {
@@ -262,7 +262,6 @@
     return getRecordWriter(getConfiguration(taskAttemptContext), file, getCodec(taskAttemptContext));
   }
 
-  @SuppressWarnings("unchecked") // writeSupport instantiation
   public RecordWriter<Void, T> getRecordWriter(Configuration conf, Path file, CompressionCodecName codec)
         throws IOException, InterruptedException {
     final WriteSupport<T> writeSupport = getWriteSupport(conf);
@@ -272,7 +271,7 @@
     if (INFO) LOG.info("Parquet block size to " + blockSize);
     int pageSize = getPageSize(conf);
     if (INFO) LOG.info("Parquet page size to " + pageSize);
-    int dictionaryPageSize = getDictionaryPageSize(taskAttemptContext);
+    int dictionaryPageSize = getDictionaryPageSize(conf);
     if (INFO) LOG.info("Parquet dictionary page size to " + pageSize);
 
     boolean enableDictionary = getEnableDictionary(conf);
