--- conflicted
+++ resolved
@@ -1,4 +1,4 @@
-/* 
+/*
  * Licensed to the Apache Software Foundation (ASF) under one
  * or more contributor license agreements.  See the NOTICE file
  * distributed with this work for additional information
@@ -6,9 +6,9 @@
  * to you under the Apache License, Version 2.0 (the
  * "License"); you may not use this file except in compliance
  * with the License.  You may obtain a copy of the License at
- * 
+ *
  *   http://www.apache.org/licenses/LICENSE-2.0
- * 
+ *
  * Unless required by applicable law or agreed to in writing,
  * software distributed under the License is distributed on an
  * "AS IS" BASIS, WITHOUT WARRANTIES OR CONDITIONS OF ANY
@@ -21,7 +21,6 @@
 import static org.junit.Assert.assertEquals;
 import static org.mockito.Matchers.eq;
 import static org.mockito.Mockito.inOrder;
-import static org.mockito.Mockito.verify;
 import static parquet.column.Encoding.PLAIN;
 import static parquet.column.Encoding.RLE;
 import static parquet.format.converter.ParquetMetadataConverter.NO_FILTER;
@@ -44,11 +43,9 @@
 import org.apache.hadoop.fs.Path;
 import org.junit.Before;
 import org.junit.Test;
-
 import org.mockito.InOrder;
 import org.mockito.Mockito;
-import org.mockito.internal.verification.VerificationModeFactory;
-import org.mockito.verification.VerificationMode;
+
 import parquet.bytes.BytesInput;
 import parquet.bytes.LittleEndianDataInputStream;
 import parquet.column.ColumnDescriptor;
@@ -63,8 +60,6 @@
 import parquet.hadoop.metadata.ParquetMetadata;
 import parquet.schema.MessageType;
 import parquet.schema.MessageTypeParser;
-import parquet.schema.OriginalType;
-import parquet.schema.PrimitiveType;
 import parquet.schema.Types;
 
 public class TestColumnChunkPageWriteStore {
@@ -106,11 +101,7 @@
       writer.start();
       writer.startBlock(rowCount);
       {
-<<<<<<< HEAD
-        ColumnChunkPageWriteStore store = new ColumnChunkPageWriteStore(f.getCompressor(codec, pageSize ), schema, pageSize);
-=======
         ColumnChunkPageWriteStore store = new ColumnChunkPageWriteStore(compressor(GZIP), schema , initialSize);
->>>>>>> fa8957d7
         PageWriter pageWriter = store.getPageWriter(col);
         pageWriter.writePageV2(
             rowCount, nullCount, valueCount,
