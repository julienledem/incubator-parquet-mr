--- conflicted
+++ resolved
@@ -215,11 +215,7 @@
                    <previousVersion>${previous.version}</previousVersion>
                    <excludes>
                      <exclude>parquet/org/**</exclude>
-<<<<<<< HEAD
                      <exclude>parquet/column/**</exclude>
-=======
-                     <exclude>parquet/column/values/**</exclude>
->>>>>>> ad06e611
                      <exclude>parquet/hadoop/ParquetInputSplit</exclude>
                    </excludes>
                  </requireBackwardCompatibility>
